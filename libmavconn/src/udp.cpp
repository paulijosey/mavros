//
// libmavconn
// Copyright 2013,2014,2015,2016,2021 Vladimir Ermakov, All rights reserved.
//
// This file is part of the mavros package and subject to the license terms
// in the top-level LICENSE file of the mavros repository.
// https://github.com/mavlink/mavros/tree/master/LICENSE.md
//
/**
 * @brief MAVConn UDP link class
 * @file udp.cpp
 * @author Vladimir Ermakov <vooon341@gmail.com>
 *
 * @addtogroup mavconn
 * @{
 */

#include <mavconn/console_bridge_compat.hpp>
#include <mavconn/thread_utils.hpp>
#include <mavconn/udp.hpp>

#include <cassert>
#include <string>

namespace mavconn
{

using asio::buffer;
using asio::error_code;
using asio::io_service;
using asio::ip::udp;
using utils::to_string_ss;
using utils::operator"" _KiB;
using mavlink::mavlink_message_t;

#define PFX "mavconn: udp"
#define PFXd PFX "%zu: "

static bool resolve_address_udp(
  io_service & io, size_t chan, std::string host, unsigned short port,
  udp::endpoint & ep)
{
  bool result = false;
  udp::resolver resolver(io);
  error_code ec;

  udp::resolver::query query(host, "");

  auto fn = [&](const udp::endpoint & q_ep) {
      ep = q_ep;
      ep.port(port);
      result = true;
      CONSOLE_BRIDGE_logDebug(
        PFXd "host %s resolved as %s", chan, host.c_str(), to_string_ss(ep).c_str());
    };

#if ASIO_VERSION >= 101200
  for (auto q_ep : resolver.resolve(query, ec)) {
    fn(q_ep);
  }
#else
  std::for_each(resolver.resolve(query, ec), udp::resolver::iterator(), fn);
#endif

  if (ec) {
    CONSOLE_BRIDGE_logWarn(PFXd "resolve error: %s", chan, ec.message().c_str());
    result = false;
  }

  return result;
}

MAVConnUDP::MAVConnUDP(
  uint8_t system_id, uint8_t component_id,
  std::string bind_host, uint16_t bind_port,
  std::string remote_host, uint16_t remote_port)
: MAVConnInterface(system_id, component_id),
  io_service(),
  io_work(new io_service::work(io_service)),
  permanent_broadcast(false),
  remote_exists(false),
  socket(io_service),
  tx_in_progress(false),
  tx_q{},
  rx_buf{}
{
<<<<<<< HEAD
  using udps = asio::ip::udp::socket;

  if (!resolve_address_udp(io_service, conn_id, bind_host, bind_port, bind_ep)) {
    throw DeviceError("udp: resolve", "Bind address resolve failed");
  }

  CONSOLE_BRIDGE_logInform(PFXd "Bind address: %s", conn_id, to_string_ss(bind_ep).c_str());

  if (remote_host != "") {
    if (remote_host != BROADCAST_REMOTE_HOST && remote_host != PERMANENT_BROADCAST_REMOTE_HOST) {
      remote_exists = resolve_address_udp(io_service, conn_id, remote_host, remote_port, remote_ep);
    } else {
      remote_exists = true;
      remote_ep = udp::endpoint(asio::ip::address_v4::broadcast(), remote_port);
    }

    if (remote_exists) {
      CONSOLE_BRIDGE_logInform(PFXd "Remote address: %s", conn_id, to_string_ss(remote_ep).c_str());
    } else {
      CONSOLE_BRIDGE_logWarn(PFXd "Remote address resolve failed.", conn_id);
    }
  }

  try {
    socket.open(udp::v4());

    // set buffer opt. size from QGC
    socket.set_option(udps::reuse_address(true));
    socket.set_option(udps::send_buffer_size(256_KiB));
    socket.set_option(udps::receive_buffer_size(512_KiB));

    socket.bind(bind_ep);

    if (remote_host == BROADCAST_REMOTE_HOST) {
      socket.set_option(udps::broadcast(true));
    } else if (remote_host == PERMANENT_BROADCAST_REMOTE_HOST) {
      socket.set_option(udps::broadcast(true));
      permanent_broadcast = true;
    }
  } catch (asio::system_error & err) {
    throw DeviceError("udp", err);
  }

  // NOTE: shared_from_this() should not be used in constructors

  // give some work to io_service before start
  io_service.post(std::bind(&MAVConnUDP::do_recvfrom, this));

  // run io_service for async io
  io_thread = std::thread(
    [this]() {
      utils::set_this_thread_name("mudp%zu", conn_id);
      io_service.run();
    });
}

MAVConnUDP::~MAVConnUDP()
{
  close();
}

=======
	using udps = boost::asio::ip::udp::socket;

	if (!resolve_address_udp(io_service, conn_id, bind_host, bind_port, bind_ep))
		throw DeviceError("udp: resolve", "Bind address resolve failed");

	CONSOLE_BRIDGE_logInform(PFXd "Bind address: %s", conn_id, to_string_ss(bind_ep).c_str());

	if (remote_host != "") {
		if (remote_host != BROADCAST_REMOTE_HOST && remote_host != PERMANENT_BROADCAST_REMOTE_HOST)
			remote_exists = resolve_address_udp(io_service, conn_id, remote_host, remote_port, remote_ep);
		else {
			remote_exists = true;
			remote_ep = udp::endpoint(boost::asio::ip::address_v4::broadcast(), remote_port);
		}

		if (remote_exists)
			CONSOLE_BRIDGE_logInform(PFXd "Remote address: %s", conn_id, to_string_ss(remote_ep).c_str());
		else
			CONSOLE_BRIDGE_logWarn(PFXd "Remote address resolve failed.", conn_id);
	}

	try {
		socket.open(udp::v4());

		// set buffer opt. size from QGC
		socket.set_option(udps::reuse_address(true));
		socket.set_option(udps::send_buffer_size(256_KiB));
		socket.set_option(udps::receive_buffer_size(512_KiB));

		socket.bind(bind_ep);

		if (remote_host == BROADCAST_REMOTE_HOST) {
			socket.set_option(udps::broadcast(true));
		} else if (remote_host == PERMANENT_BROADCAST_REMOTE_HOST) {
			socket.set_option(udps::broadcast(true));
			permanent_broadcast = true;
		}
	}
	catch (boost::system::system_error &err) {
		throw DeviceError("udp", err);
	}
}

MAVConnUDP::~MAVConnUDP()
{
	close();
}

void MAVConnUDP::connect(
		const ReceivedCb &cb_handle_message,
		const ClosedCb &cb_handle_closed_port)
{
	message_received_cb = cb_handle_message;
	port_closed_cb = cb_handle_closed_port;

	// give some work to io_service before start
	io_service.post(std::bind(&MAVConnUDP::do_recvfrom, this));

	// run io_service for async io
	io_thread = std::thread([this] () {
				utils::set_this_thread_name("mudp%zu", conn_id);
				io_service.run();
			});
}

>>>>>>> c3f50918
void MAVConnUDP::close()
{
  lock_guard lock(mutex);
  if (!is_open()) {
    return;
  }

  socket.cancel();
  socket.close();

  io_work.reset();
  io_service.stop();

  if (io_thread.joinable()) {
    io_thread.join();
  }

  io_service.reset();

  if (port_closed_cb) {
    port_closed_cb();
  }
}

void MAVConnUDP::send_bytes(const uint8_t * bytes, size_t length)
{
  if (!is_open()) {
    CONSOLE_BRIDGE_logError(PFXd "send: channel closed!", conn_id);
    return;
  }

  if (!remote_exists) {
    CONSOLE_BRIDGE_logDebug(PFXd "send: Remote not known, message dropped.", conn_id);
    return;
  }

  {
    lock_guard lock(mutex);

    if (tx_q.size() >= MAX_TXQ_SIZE) {
      throw std::length_error("MAVConnUDP::send_bytes: TX queue overflow");
    }

    tx_q.emplace_back(bytes, length);
  }
  io_service.post(std::bind(&MAVConnUDP::do_sendto, shared_from_this(), true));
}

void MAVConnUDP::send_message(const mavlink_message_t * message)
{
  assert(message != nullptr);

  if (!is_open()) {
    CONSOLE_BRIDGE_logError(PFXd "send: channel closed!", conn_id);
    return;
  }

  if (!remote_exists) {
    CONSOLE_BRIDGE_logDebug(PFXd "send: Remote not known, message dropped.", conn_id);
    return;
  }

  log_send(PFX, message);

  {
    lock_guard lock(mutex);

    if (tx_q.size() >= MAX_TXQ_SIZE) {
      throw std::length_error("MAVConnUDP::send_message: TX queue overflow");
    }

    tx_q.emplace_back(message);
  }
  io_service.post(std::bind(&MAVConnUDP::do_sendto, shared_from_this(), true));
}

void MAVConnUDP::send_message(const mavlink::Message & message, const uint8_t source_compid)
{
  if (!is_open()) {
    CONSOLE_BRIDGE_logError(PFXd "send: channel closed!", conn_id);
    return;
  }

  if (!remote_exists) {
    CONSOLE_BRIDGE_logDebug(PFXd "send: Remote not known, message dropped.", conn_id);
    return;
  }

  log_send_obj(PFX, message);

  {
    lock_guard lock(mutex);

    if (tx_q.size() >= MAX_TXQ_SIZE) {
      throw std::length_error("MAVConnUDP::send_message: TX queue overflow");
    }

    tx_q.emplace_back(message, get_status_p(), sys_id, source_compid);
  }
  io_service.post(std::bind(&MAVConnUDP::do_sendto, shared_from_this(), true));
}

void MAVConnUDP::do_recvfrom()
{
  auto sthis = shared_from_this();
  socket.async_receive_from(
    buffer(rx_buf),
    permanent_broadcast ? recv_ep : remote_ep,
    [sthis](error_code error, size_t bytes_transferred) {
      if (error) {
        CONSOLE_BRIDGE_logError(PFXd "receive: %s", sthis->conn_id, error.message().c_str());
        sthis->close();
        return;
      }

      if (!sthis->permanent_broadcast && sthis->remote_ep != sthis->last_remote_ep) {
        CONSOLE_BRIDGE_logInform(
          PFXd "Remote address: %s", sthis->conn_id,
          to_string_ss(sthis->remote_ep).c_str());
        sthis->remote_exists = true;
        sthis->last_remote_ep = sthis->remote_ep;
      }

      sthis->parse_buffer(PFX, sthis->rx_buf.data(), sthis->rx_buf.size(), bytes_transferred);
      sthis->do_recvfrom();
    });
}

void MAVConnUDP::do_sendto(bool check_tx_state)
{
  if (check_tx_state && tx_in_progress) {
    return;
  }

  lock_guard lock(mutex);
  if (tx_q.empty()) {
    return;
  }

  tx_in_progress = true;
  auto sthis = shared_from_this();
  auto & buf_ref = tx_q.front();
  socket.async_send_to(
    buffer(buf_ref.dpos(), buf_ref.nbytes()),
    remote_ep,
    [sthis, &buf_ref](error_code error, size_t bytes_transferred) {
      assert(ssize_t(bytes_transferred) <= buf_ref.len);

      if (error == asio::error::network_unreachable) {
        CONSOLE_BRIDGE_logWarn(
          PFXd "sendto: %s, retrying", sthis->conn_id,
          error.message().c_str());
        // do not return, try to resend
      } else if (error) {
        CONSOLE_BRIDGE_logError(PFXd "sendto: %s", sthis->conn_id, error.message().c_str());
        sthis->close();
        return;
      }

      sthis->iostat_tx_add(bytes_transferred);
      lock_guard lock(sthis->mutex);

      if (sthis->tx_q.empty()) {
        sthis->tx_in_progress = false;
        return;
      }

      buf_ref.pos += bytes_transferred;
      if (buf_ref.nbytes() == 0) {
        sthis->tx_q.pop_front();
      }

      if (!sthis->tx_q.empty()) {
        sthis->do_sendto(false);
      } else {
        sthis->tx_in_progress = false;
      }
    });
}

std::string MAVConnUDP::get_remote_endpoint() const
{
  return to_string_ss(remote_ep);
}

}  // namespace mavconn<|MERGE_RESOLUTION|>--- conflicted
+++ resolved
@@ -84,7 +84,6 @@
   tx_q{},
   rx_buf{}
 {
-<<<<<<< HEAD
   using udps = asio::ip::udp::socket;
 
   if (!resolve_address_udp(io_service, conn_id, bind_host, bind_port, bind_ep)) {
@@ -127,8 +126,19 @@
   } catch (asio::system_error & err) {
     throw DeviceError("udp", err);
   }
-
-  // NOTE: shared_from_this() should not be used in constructors
+}
+
+MAVConnUDP::~MAVConnUDP()
+{
+  close();
+}
+
+void MAVConnUDP::connect(
+  const ReceivedCb & cb_handle_message,
+  const ClosedCb & cb_handle_closed_port)
+{
+  message_received_cb = cb_handle_message;
+  port_closed_cb = cb_handle_closed_port;
 
   // give some work to io_service before start
   io_service.post(std::bind(&MAVConnUDP::do_recvfrom, this));
@@ -141,78 +151,6 @@
     });
 }
 
-MAVConnUDP::~MAVConnUDP()
-{
-  close();
-}
-
-=======
-	using udps = boost::asio::ip::udp::socket;
-
-	if (!resolve_address_udp(io_service, conn_id, bind_host, bind_port, bind_ep))
-		throw DeviceError("udp: resolve", "Bind address resolve failed");
-
-	CONSOLE_BRIDGE_logInform(PFXd "Bind address: %s", conn_id, to_string_ss(bind_ep).c_str());
-
-	if (remote_host != "") {
-		if (remote_host != BROADCAST_REMOTE_HOST && remote_host != PERMANENT_BROADCAST_REMOTE_HOST)
-			remote_exists = resolve_address_udp(io_service, conn_id, remote_host, remote_port, remote_ep);
-		else {
-			remote_exists = true;
-			remote_ep = udp::endpoint(boost::asio::ip::address_v4::broadcast(), remote_port);
-		}
-
-		if (remote_exists)
-			CONSOLE_BRIDGE_logInform(PFXd "Remote address: %s", conn_id, to_string_ss(remote_ep).c_str());
-		else
-			CONSOLE_BRIDGE_logWarn(PFXd "Remote address resolve failed.", conn_id);
-	}
-
-	try {
-		socket.open(udp::v4());
-
-		// set buffer opt. size from QGC
-		socket.set_option(udps::reuse_address(true));
-		socket.set_option(udps::send_buffer_size(256_KiB));
-		socket.set_option(udps::receive_buffer_size(512_KiB));
-
-		socket.bind(bind_ep);
-
-		if (remote_host == BROADCAST_REMOTE_HOST) {
-			socket.set_option(udps::broadcast(true));
-		} else if (remote_host == PERMANENT_BROADCAST_REMOTE_HOST) {
-			socket.set_option(udps::broadcast(true));
-			permanent_broadcast = true;
-		}
-	}
-	catch (boost::system::system_error &err) {
-		throw DeviceError("udp", err);
-	}
-}
-
-MAVConnUDP::~MAVConnUDP()
-{
-	close();
-}
-
-void MAVConnUDP::connect(
-		const ReceivedCb &cb_handle_message,
-		const ClosedCb &cb_handle_closed_port)
-{
-	message_received_cb = cb_handle_message;
-	port_closed_cb = cb_handle_closed_port;
-
-	// give some work to io_service before start
-	io_service.post(std::bind(&MAVConnUDP::do_recvfrom, this));
-
-	// run io_service for async io
-	io_thread = std::thread([this] () {
-				utils::set_this_thread_name("mudp%zu", conn_id);
-				io_service.run();
-			});
-}
-
->>>>>>> c3f50918
 void MAVConnUDP::close()
 {
   lock_guard lock(mutex);
