//
// libmavconn
// Copyright 2014,2015,2016,2021 Vladimir Ermakov, All rights reserved.
//
// This file is part of the mavros package and subject to the license terms
// in the top-level LICENSE file of the mavros repository.
// https://github.com/mavlink/mavros/tree/master/LICENSE.md
//
/**
 * @brief MAVConn TCP link classes
 * @file tcp.cpp
 * @author Vladimir Ermakov <vooon341@gmail.com>
 *
 * @addtogroup mavconn
 * @{
 */

#include <mavconn/console_bridge_compat.hpp>
#include <mavconn/tcp.hpp>
#include <mavconn/thread_utils.hpp>

#include <cassert>
#include <memory>
#include <string>
#include <unordered_map>

// Ensure the correct io_service() is called based on asio version
#if ASIO_VERSION >= 101400
#define GET_IO_SERVICE(s) ((asio::io_context &)(s).get_executor().context())
#else
#define GET_IO_SERVICE(s) ((s).get_io_service())
#endif

namespace mavconn
{

using asio::buffer;
using asio::error_code;
using asio::io_service;
using asio::ip::tcp;
using mavlink::mavlink_message_t;
using mavlink::mavlink_status_t;
using utils::to_string_ss;

#define PFX "mavconn: tcp"
#define PFXd PFX "%zu: "

static bool resolve_address_tcp(
  io_service & io, size_t chan, std::string host, uint16_t port,
  tcp::endpoint & ep)
{
  bool result = false;
  tcp::resolver resolver(io);
  error_code ec;

  tcp::resolver::query query(host, "");

  auto fn = [&](const tcp::endpoint & q_ep) {
      ep = q_ep;
      ep.port(port);
      result = true;
      CONSOLE_BRIDGE_logDebug(
        PFXd "host %s resolved as %s", chan, host.c_str(), to_string_ss(ep).c_str());
    };

#if ASIO_VERSION >= 101200
  for (auto q_ep : resolver.resolve(query, ec)) {
    fn(q_ep);
  }
#else
  std::for_each(resolver.resolve(query, ec), tcp::resolver::iterator(), fn);
#endif

  if (ec) {
    CONSOLE_BRIDGE_logWarn(PFXd "resolve error: %s", chan, ec.message().c_str());
    result = false;
  }

  return result;
}

/* -*- TCP client variant -*- */

MAVConnTCPClient::MAVConnTCPClient(
  uint8_t system_id, uint8_t component_id,
  std::string server_host, uint16_t server_port)
: MAVConnInterface(system_id, component_id),
  io_service(),
  io_work(new io_service::work(io_service)),
  socket(io_service),
  is_destroying(false),
  tx_in_progress(false),
  tx_q{},
  rx_buf{}
{
  if (!resolve_address_tcp(io_service, conn_id, server_host, server_port, server_ep)) {
    throw DeviceError("tcp: resolve", "Bind address resolve failed");
  }

  CONSOLE_BRIDGE_logInform(PFXd "Server address: %s", conn_id, to_string_ss(server_ep).c_str());

  try {
    socket.open(tcp::v4());
    socket.connect(server_ep);
  } catch (asio::system_error & err) {
    throw DeviceError("tcp", err);
  }

  // NOTE: shared_from_this() should not be used in constructors

  // give some work to io_service before start
  io_service.post(std::bind(&MAVConnTCPClient::do_recv, this));

  // run io_service for async io
  io_thread = std::thread(
    [this]() {
      utils::set_this_thread_name("mtcp%zu", conn_id);
      io_service.run();
    });
}

MAVConnTCPClient::MAVConnTCPClient(
  uint8_t system_id, uint8_t component_id,
  asio::io_service & server_io)
: MAVConnInterface(system_id, component_id),
  socket(server_io),
  tx_in_progress(false),
  tx_q{},
  rx_buf{}
{
  // waiting when server call client_connected()
}

void MAVConnTCPClient::client_connected(size_t server_channel)
{
  CONSOLE_BRIDGE_logInform(
    PFXd "Got client, id: %zu, address: %s",
    server_channel, conn_id, to_string_ss(server_ep).c_str());

  // start recv
  GET_IO_SERVICE(socket).post(std::bind(&MAVConnTCPClient::do_recv, shared_from_this()));
}

MAVConnTCPClient::~MAVConnTCPClient()
{
  is_destroying = true;
  close();
}

void MAVConnTCPClient::close()
{
  lock_guard lock(mutex);
  if (!is_open()) {
    return;
  }

<<<<<<< HEAD
  socket.shutdown(asio::ip::tcp::socket::shutdown_send);
  socket.cancel();
  socket.close();
=======
	boost::system::error_code ec;
	socket.shutdown(boost::asio::ip::tcp::socket::shutdown_send, ec);
	if (ec)
		CONSOLE_BRIDGE_logError(PFXd "shutdown: %s", conn_id, ec.message().c_str());
	socket.cancel();
	socket.close();
>>>>>>> e47ab9d0

  io_work.reset();
  io_service.stop();

  if (io_thread.joinable()) {
    io_thread.join();
  }

  io_service.reset();

  if (port_closed_cb) {
    port_closed_cb();
  }
}

void MAVConnTCPClient::send_bytes(const uint8_t * bytes, size_t length)
{
  if (!is_open()) {
    CONSOLE_BRIDGE_logError(PFXd "send: channel closed!", conn_id);
    return;
  }

  {
    lock_guard lock(mutex);

    if (tx_q.size() >= MAX_TXQ_SIZE) {
      throw std::length_error("MAVConnTCPClient::send_bytes: TX queue overflow");
    }

    tx_q.emplace_back(bytes, length);
  }
  GET_IO_SERVICE(socket).post(std::bind(&MAVConnTCPClient::do_send, shared_from_this(), true));
}

void MAVConnTCPClient::send_message(const mavlink_message_t * message)
{
  assert(message != nullptr);

  if (!is_open()) {
    CONSOLE_BRIDGE_logError(PFXd "send: channel closed!", conn_id);
    return;
  }

  log_send(PFX, message);

  {
    lock_guard lock(mutex);

    if (tx_q.size() >= MAX_TXQ_SIZE) {
      throw std::length_error("MAVConnTCPClient::send_message: TX queue overflow");
    }

    tx_q.emplace_back(message);
  }
  GET_IO_SERVICE(socket).post(std::bind(&MAVConnTCPClient::do_send, shared_from_this(), true));
}

void MAVConnTCPClient::send_message(const mavlink::Message & message, const uint8_t source_compid)
{
  if (!is_open()) {
    CONSOLE_BRIDGE_logError(PFXd "send: channel closed!", conn_id);
    return;
  }

  log_send_obj(PFX, message);

  {
    lock_guard lock(mutex);

    if (tx_q.size() >= MAX_TXQ_SIZE) {
      throw std::length_error("MAVConnTCPClient::send_message: TX queue overflow");
    }

    tx_q.emplace_back(message, get_status_p(), sys_id, source_compid);
  }
  GET_IO_SERVICE(socket).post(std::bind(&MAVConnTCPClient::do_send, shared_from_this(), true));
}

void MAVConnTCPClient::do_recv()
{
  if (is_destroying) {
    return;
  }
  auto sthis = shared_from_this();
  socket.async_receive(
    buffer(rx_buf),
    [sthis](error_code error, size_t bytes_transferred) {
      if (error) {
        CONSOLE_BRIDGE_logError(PFXd "receive: %s", sthis->conn_id, error.message().c_str());
        sthis->close();
        return;
      }

      sthis->parse_buffer(PFX, sthis->rx_buf.data(), sthis->rx_buf.size(), bytes_transferred);
      sthis->do_recv();
    });
}

void MAVConnTCPClient::do_send(bool check_tx_state)
{
  if (check_tx_state && tx_in_progress) {
    return;
  }

  lock_guard lock(mutex);
  if (tx_q.empty()) {
    return;
  }

  tx_in_progress = true;
  auto sthis = shared_from_this();
  auto & buf_ref = tx_q.front();
  socket.async_send(
    buffer(buf_ref.dpos(), buf_ref.nbytes()),
    [sthis, &buf_ref](error_code error, size_t bytes_transferred) {
      assert(ssize_t(bytes_transferred) <= buf_ref.len);

      if (error) {
        CONSOLE_BRIDGE_logError(PFXd "send: %s", sthis->conn_id, error.message().c_str());
        sthis->close();
        return;
      }

      sthis->iostat_tx_add(bytes_transferred);
      lock_guard lock(sthis->mutex);

      if (sthis->tx_q.empty()) {
        sthis->tx_in_progress = false;
        return;
      }

      buf_ref.pos += bytes_transferred;
      if (buf_ref.nbytes() == 0) {
        sthis->tx_q.pop_front();
      }

      if (!sthis->tx_q.empty()) {
        sthis->do_send(false);
      } else {
        sthis->tx_in_progress = false;
      }
    });
}

/* -*- TCP server variant -*- */

MAVConnTCPServer::MAVConnTCPServer(
  uint8_t system_id, uint8_t component_id,
  std::string server_host, uint16_t server_port)
: MAVConnInterface(system_id, component_id),
  io_service(),
  acceptor(io_service),
  is_destroying(false)
{
  if (!resolve_address_tcp(io_service, conn_id, server_host, server_port, bind_ep)) {
    throw DeviceError("tcp-l: resolve", "Bind address resolve failed");
  }

  CONSOLE_BRIDGE_logInform(PFXd "Bind address: %s", conn_id, to_string_ss(bind_ep).c_str());

  try {
    acceptor.open(tcp::v4());
    acceptor.set_option(tcp::acceptor::reuse_address(true));
    acceptor.bind(bind_ep);
    acceptor.listen();
  } catch (asio::system_error & err) {
    throw DeviceError("tcp-l", err);
  }

  // give some work to io_service before start
  io_service.post(std::bind(&MAVConnTCPServer::do_accept, this));

  // run io_service for async io
  io_thread = std::thread(
    [this]() {
      utils::set_this_thread_name("mtcps%zu", conn_id);
      io_service.run();
    });
}

MAVConnTCPServer::~MAVConnTCPServer()
{
  is_destroying = true;
  close();
}

void MAVConnTCPServer::close()
{
  lock_guard lock(mutex);
  if (!is_open()) {
    return;
  }

  CONSOLE_BRIDGE_logInform(
    PFXd "Terminating server. "
    "All connections will be closed.",
    conn_id);

  io_service.stop();
  acceptor.close();

  if (io_thread.joinable()) {
    io_thread.join();
  }

  if (port_closed_cb) {
    port_closed_cb();
  }
}

mavlink_status_t MAVConnTCPServer::get_status()
{
  mavlink_status_t status {};

  lock_guard lock(mutex);
  for (auto & instp : client_list) {
    auto inst_status = instp->get_status();

    // [[[cog:
    // for f in ('packet_rx_success_count', 'packet_rx_drop_count',
    //     'buffer_overrun', 'parse_error'):
    //     cog.outl("status.{f} += inst_status.{f};".format(**locals()))
    // ]]]
    status.packet_rx_success_count += inst_status.packet_rx_success_count;
    status.packet_rx_drop_count += inst_status.packet_rx_drop_count;
    status.buffer_overrun += inst_status.buffer_overrun;
    status.parse_error += inst_status.parse_error;
    // [[[end]]] (checksum: cd582e46d3a563caabfefe819243b62c)

    /* seq counters always 0 for this connection type */
  }

  return status;
}

MAVConnInterface::IOStat MAVConnTCPServer::get_iostat()
{
  MAVConnInterface::IOStat iostat {};

  lock_guard lock(mutex);
  for (auto & instp : client_list) {
    auto inst_iostat = instp->get_iostat();

    // [[[cog:
    // for p in ('tx', 'rx'):
    //     for f in ('total_bytes', 'speed'):
    //         cog.outl("iostat.{p}_{f} += inst_iostat.{p}_{f};".format(**locals()))
    // ]]]
    iostat.tx_total_bytes += inst_iostat.tx_total_bytes;
    iostat.tx_speed += inst_iostat.tx_speed;
    iostat.rx_total_bytes += inst_iostat.rx_total_bytes;
    iostat.rx_speed += inst_iostat.rx_speed;
    // [[[end]]] (checksum: b86c7c86ee2b15eb702c2e1da3ca82d8)
  }

  return iostat;
}

void MAVConnTCPServer::send_bytes(const uint8_t * bytes, size_t length)
{
  lock_guard lock(mutex);
  for (auto & instp : client_list) {
    instp->send_bytes(bytes, length);
  }
}

void MAVConnTCPServer::send_message(const mavlink_message_t * message)
{
  lock_guard lock(mutex);
  for (auto & instp : client_list) {
    instp->send_message(message);
  }
}

void MAVConnTCPServer::send_message(const mavlink::Message & message, const uint8_t source_compid)
{
  lock_guard lock(mutex);
  for (auto & instp : client_list) {
    instp->send_message(message, source_compid);
  }
}

void MAVConnTCPServer::do_accept()
{
  if (is_destroying) {
    return;
  }
  auto sthis = shared_from_this();
  auto acceptor_client = std::make_shared<MAVConnTCPClient>(sys_id, comp_id, io_service);
  acceptor.async_accept(
    acceptor_client->socket,
    acceptor_client->server_ep,
    [sthis, acceptor_client](error_code error) {
      if (error) {
        CONSOLE_BRIDGE_logError(PFXd "accept: %s", sthis->conn_id, error.message().c_str());
        sthis->close();
        return;
      }

      lock_guard lock(sthis->mutex);

      std::weak_ptr<MAVConnTCPClient> weak_client {acceptor_client};
      acceptor_client->client_connected(sthis->conn_id);
      acceptor_client->message_received_cb = std::bind(
        &MAVConnTCPServer::recv_message, sthis, std::placeholders::_1,
        std::placeholders::_2);
      acceptor_client->port_closed_cb = [weak_client, sthis]() {sthis->client_closed(weak_client);};

      sthis->client_list.push_back(acceptor_client);
      sthis->do_accept();
    });
}

void MAVConnTCPServer::client_closed(std::weak_ptr<MAVConnTCPClient> weak_instp)
{
  if (auto instp = weak_instp.lock()) {
    bool locked = mutex.try_lock();
    CONSOLE_BRIDGE_logInform(
      PFXd "Client connection closed, id: %p, address: %s",
      conn_id, instp.get(), to_string_ss(instp->server_ep).c_str());

    client_list.remove(instp);

    if (locked) {
      mutex.unlock();
    }
  }
}

void MAVConnTCPServer::recv_message(const mavlink_message_t * message, const Framing framing)
{
  if (message_received_cb) {
    message_received_cb(message, framing);
  }
}

}  // namespace mavconn<|MERGE_RESOLUTION|>--- conflicted
+++ resolved
@@ -154,18 +154,13 @@
     return;
   }
 
-<<<<<<< HEAD
-  socket.shutdown(asio::ip::tcp::socket::shutdown_send);
+  boost::system::error_code ec;
+  socket.shutdown(asio::ip::tcp::socket::shutdown_send, ec);
+  if (ec) {
+    CONSOLE_BRIDGE_logError(PFXd "shutdown: %s", conn_id, ec.message().c_str());
+  }
   socket.cancel();
   socket.close();
-=======
-	boost::system::error_code ec;
-	socket.shutdown(boost::asio::ip::tcp::socket::shutdown_send, ec);
-	if (ec)
-		CONSOLE_BRIDGE_logError(PFXd "shutdown: %s", conn_id, ec.message().c_str());
-	socket.cancel();
-	socket.close();
->>>>>>> e47ab9d0
 
   io_work.reset();
   io_service.stop();
