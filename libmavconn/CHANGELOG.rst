--- conflicted
+++ resolved
@@ -2,7 +2,6 @@
 Changelog for package libmavconn
 ^^^^^^^^^^^^^^^^^^^^^^^^^^^^^^^^
 
-<<<<<<< HEAD
 2.0.0 (2021-05-28)
 ------------------
 * pylib: fix flake8
@@ -36,10 +35,9 @@
 * msgs: start porting to ROS2
 * disable all packages but messages
 * Contributors: Mikael Arguedas, Vladimir Ermakov
-=======
+
 1.8.0 (2021-05-05)
 ------------------
->>>>>>> b2f9d9cd
 
 1.7.1 (2021-04-05)
 ------------------
