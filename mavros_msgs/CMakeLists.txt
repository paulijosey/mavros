--- conflicted
+++ resolved
@@ -20,7 +20,6 @@
 find_package(std_msgs REQUIRED)
 find_package(sensor_msgs REQUIRED)
 
-<<<<<<< HEAD
 # include_directories(include)
 
 # [[[cog:
@@ -49,6 +48,7 @@
   msg/EstimatorStatus.msg
   msg/ExtendedState.msg
   msg/FileEntry.msg
+  msg/GPSINPUT.msg
   msg/GPSRAW.msg
   msg/GPSRTK.msg
   msg/GlobalPositionTarget.msg
@@ -65,6 +65,7 @@
   msg/ManualControl.msg
   msg/Mavlink.msg
   msg/MountControl.msg
+  msg/NavControllerOutput.msg
   msg/OnboardComputerStatus.msg
   msg/OpticalFlowRad.msg
   msg/OverrideRCIn.msg
@@ -83,6 +84,7 @@
   msg/Thrust.msg
   msg/TimesyncStatus.msg
   msg/Trajectory.msg
+  msg/Tunnel.msg
   msg/VehicleInfo.msg
   msg/VfrHud.msg
   msg/Vibration.msg
@@ -90,73 +92,7 @@
   msg/WaypointList.msg
   msg/WaypointReached.msg
   msg/WheelOdomStamped.msg
-  # [[[end]]] (checksum: 3badaf239b52e3a76efa81c743e34f21)
-=======
-add_message_files(
-  DIRECTORY msg
-  FILES
-  ADSBVehicle.msg
-  ActuatorControl.msg
-  Altitude.msg
-  AttitudeTarget.msg
-  BatteryStatus.msg
-  CamIMUStamp.msg
-  CommandCode.msg
-  CompanionProcessStatus.msg
-  OnboardComputerStatus.msg
-  DebugValue.msg
-  ESCInfo.msg
-  ESCInfoItem.msg
-  ESCStatus.msg
-  ESCStatusItem.msg
-  ESCTelemetry.msg
-  ESCTelemetryItem.msg
-  EstimatorStatus.msg
-  ExtendedState.msg
-  FileEntry.msg
-  GlobalPositionTarget.msg
-  GPSINPUT.msg
-  GPSRAW.msg
-  GPSRTK.msg
-  HilActuatorControls.msg
-  HilControls.msg
-  HilGPS.msg
-  HilSensor.msg
-  HilStateQuaternion.msg
-  HomePosition.msg
-  LandingTarget.msg
-  LogData.msg
-  LogEntry.msg
-  MagnetometerReporter.msg
-  ManualControl.msg
-  Mavlink.msg
-  MountControl.msg
-  NavControllerOutput.msg
-  OpticalFlowRad.msg
-  OverrideRCIn.msg
-  Param.msg
-  ParamValue.msg
-  PlayTuneV2.msg
-  PositionTarget.msg
-  RCIn.msg
-  RCOut.msg
-  RTCM.msg
-  RadioStatus.msg
-  RTKBaseline.msg
-  State.msg
-  StatusText.msg
-  Thrust.msg
-  TimesyncStatus.msg
-  Trajectory.msg
-  Tunnel.msg
-  VFR_HUD.msg
-  VehicleInfo.msg
-  Vibration.msg
-  Waypoint.msg
-  WaypointList.msg
-  WaypointReached.msg
-  WheelOdomStamped.msg
->>>>>>> e47ab9d0
+  # [[[end]]] (checksum: 9f1b1b3622df3fbdeb66c498336aca9e)
 )
 
 set(srv_files
