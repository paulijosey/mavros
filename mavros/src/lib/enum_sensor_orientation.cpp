/**
 * @brief Sensor orientation helper function
 * @file enum_sensor_orientation.cpp
 * @author Nuno Marques <n.marques21@hotmail.com>
 *
 * @addtogroup nodelib
 * @{
 */
/*
 * Copyright 2015 Nuno Marques.
 *
 * This file is part of the mavros package and subject to the license terms
 * in the top-level LICENSE file of the mavros repository.
 * https://github.com/mavlink/mavros/tree/master/LICENSE.md
 */

<<<<<<< HEAD
#include <string>
#include <utility>

#include "mavros/utils.hpp"
#include "mavros/frame_tf.hpp"
#include "rclcpp/rclcpp.hpp"

namespace mavros
{
namespace utils
{

=======
#include <unordered_map>

#include <mavros/utils.h>
#include <mavros/frame_tf.h>
#include <ros/console.h>

namespace mavros {
namespace utils {
>>>>>>> ed762be1
using mavlink::common::MAV_SENSOR_ORIENTATION;

// internal type: name - rotation
using OrientationPair = std::pair<const std::string, const Eigen::Quaterniond>;

static auto logger = rclcpp::get_logger("uas.enum");

// internal data initializer
static const OrientationPair make_orientation(
  const std::string & name,
  const double roll,
  const double pitch,
  const double yaw)
{
  constexpr auto DEG_TO_RAD = (M_PI / 180.0);
  const Eigen::Quaterniond rot = ftf::quaternion_from_rpy(
    Eigen::Vector3d(
      roll, pitch,
      yaw) * DEG_TO_RAD);
  return std::make_pair(name, rot);
}

// [[[cog:
// import attr
// import pymavlink.dialects.v20.common as common
// ename = 'MAV_SENSOR_ORIENTATION'
// pfx2 = 'MAV_SENSOR_ROTATION_'
//
// enum = sorted(common.enums[ename].items())
// enum.pop() # remove ENUM_END
//
// @attr.s(auto_attribs=True)
// class Vector3:
//     Roll: float = 0.0
//     Pitch: float = 0.0
//     Yaw: float = 0.0
//
//     @classmethod
//     def parse_rpy(cls, desc):
//         try:
//             pairs = {
//                 f.strip(): float(v)
//                 for f, v in [v.split(":") for v in desc.split(',')]
//             }
//             return cls(**pairs)
//         except Exception as ex:
//             cog.msg(f"Parse Error: {ex}, desc: {desc}")
//             return cls()
//
<<<<<<< HEAD
// cog.outl(f"static const std::array<const OrientationPair, {len(enum)}> sensor_orientations{{{{")
// for k, e in enum:
//     name_short = e.name[len(pfx2):]
//     vec = Vector3.parse_rpy(e.description)
//     cog.outl(
//         f"""/* {k:>2} */ make_orientation"""
//         f"""("{name_short}", {vec.Roll}, {vec.Pitch}, {vec.Yaw}),""")
//
// cog.outl("}};")
// ]]]
static const std::array<const OrientationPair, 42> sensor_orientations{{
/*  0 */ make_orientation("NONE", 0.0, 0.0, 0.0),
/*  1 */ make_orientation("YAW_45", 0.0, 0.0, 45.0),
/*  2 */ make_orientation("YAW_90", 0.0, 0.0, 90.0),
/*  3 */ make_orientation("YAW_135", 0.0, 0.0, 135.0),
/*  4 */ make_orientation("YAW_180", 0.0, 0.0, 180.0),
/*  5 */ make_orientation("YAW_225", 0.0, 0.0, 225.0),
/*  6 */ make_orientation("YAW_270", 0.0, 0.0, 270.0),
/*  7 */ make_orientation("YAW_315", 0.0, 0.0, 315.0),
/*  8 */ make_orientation("ROLL_180", 180.0, 0.0, 0.0),
/*  9 */ make_orientation("ROLL_180_YAW_45", 180.0, 0.0, 45.0),
/* 10 */ make_orientation("ROLL_180_YAW_90", 180.0, 0.0, 90.0),
/* 11 */ make_orientation("ROLL_180_YAW_135", 180.0, 0.0, 135.0),
/* 12 */ make_orientation("PITCH_180", 0.0, 180.0, 0.0),
/* 13 */ make_orientation("ROLL_180_YAW_225", 180.0, 0.0, 225.0),
/* 14 */ make_orientation("ROLL_180_YAW_270", 180.0, 0.0, 270.0),
/* 15 */ make_orientation("ROLL_180_YAW_315", 180.0, 0.0, 315.0),
/* 16 */ make_orientation("ROLL_90", 90.0, 0.0, 0.0),
/* 17 */ make_orientation("ROLL_90_YAW_45", 90.0, 0.0, 45.0),
/* 18 */ make_orientation("ROLL_90_YAW_90", 90.0, 0.0, 90.0),
/* 19 */ make_orientation("ROLL_90_YAW_135", 90.0, 0.0, 135.0),
/* 20 */ make_orientation("ROLL_270", 270.0, 0.0, 0.0),
/* 21 */ make_orientation("ROLL_270_YAW_45", 270.0, 0.0, 45.0),
/* 22 */ make_orientation("ROLL_270_YAW_90", 270.0, 0.0, 90.0),
/* 23 */ make_orientation("ROLL_270_YAW_135", 270.0, 0.0, 135.0),
/* 24 */ make_orientation("PITCH_90", 0.0, 90.0, 0.0),
/* 25 */ make_orientation("PITCH_270", 0.0, 270.0, 0.0),
/* 26 */ make_orientation("PITCH_180_YAW_90", 0.0, 180.0, 90.0),
/* 27 */ make_orientation("PITCH_180_YAW_270", 0.0, 180.0, 270.0),
/* 28 */ make_orientation("ROLL_90_PITCH_90", 90.0, 90.0, 0.0),
/* 29 */ make_orientation("ROLL_180_PITCH_90", 180.0, 90.0, 0.0),
/* 30 */ make_orientation("ROLL_270_PITCH_90", 270.0, 90.0, 0.0),
/* 31 */ make_orientation("ROLL_90_PITCH_180", 90.0, 180.0, 0.0),
/* 32 */ make_orientation("ROLL_270_PITCH_180", 270.0, 180.0, 0.0),
/* 33 */ make_orientation("ROLL_90_PITCH_270", 90.0, 270.0, 0.0),
/* 34 */ make_orientation("ROLL_180_PITCH_270", 180.0, 270.0, 0.0),
/* 35 */ make_orientation("ROLL_270_PITCH_270", 270.0, 270.0, 0.0),
/* 36 */ make_orientation("ROLL_90_PITCH_180_YAW_90", 90.0, 180.0, 90.0),
/* 37 */ make_orientation("ROLL_90_YAW_270", 90.0, 0.0, 270.0),
/* 38 */ make_orientation("ROLL_90_PITCH_68_YAW_293", 90.0, 68.0, 293.0),
/* 39 */ make_orientation("PITCH_315", 0.0, 315.0, 0.0),
/* 40 */ make_orientation("ROLL_90_PITCH_315", 90.0, 315.0, 0.0),
/* 100 */ make_orientation("CUSTOM", 0.0, 0.0, 0.0),
}};
// [[[end]]] (checksum: 2ed537a9279bb6a3992df43e225bbeb7)
=======
// cog.outl(f"static const std::unordered_map<typename std::underlying_type<{ename}>::type, const OrientationPair> sensor_orientations{{{{")
// for k, e in enum:
//     name_short = e.name[len(pfx2):]
//     vec = Vector3.parse_rpy(e.description)
//     whitespace = ' ' * (27 - len(name_short))
//     cog.outl(f"""{{ {k:>3}, make_orientation("{name_short}",{whitespace}{vec.Roll:>5}, {vec.Pitch:>5}, {vec.Yaw:>5}) }},""")
//
// cog.outl("}};")
// ]]]
static const std::unordered_map<typename std::underlying_type<MAV_SENSOR_ORIENTATION>::type, const OrientationPair> sensor_orientations{{
{   0, make_orientation("NONE",                         0.0,   0.0,   0.0) },
{   1, make_orientation("YAW_45",                       0.0,   0.0,  45.0) },
{   2, make_orientation("YAW_90",                       0.0,   0.0,  90.0) },
{   3, make_orientation("YAW_135",                      0.0,   0.0, 135.0) },
{   4, make_orientation("YAW_180",                      0.0,   0.0, 180.0) },
{   5, make_orientation("YAW_225",                      0.0,   0.0, 225.0) },
{   6, make_orientation("YAW_270",                      0.0,   0.0, 270.0) },
{   7, make_orientation("YAW_315",                      0.0,   0.0, 315.0) },
{   8, make_orientation("ROLL_180",                   180.0,   0.0,   0.0) },
{   9, make_orientation("ROLL_180_YAW_45",            180.0,   0.0,  45.0) },
{  10, make_orientation("ROLL_180_YAW_90",            180.0,   0.0,  90.0) },
{  11, make_orientation("ROLL_180_YAW_135",           180.0,   0.0, 135.0) },
{  12, make_orientation("PITCH_180",                    0.0, 180.0,   0.0) },
{  13, make_orientation("ROLL_180_YAW_225",           180.0,   0.0, 225.0) },
{  14, make_orientation("ROLL_180_YAW_270",           180.0,   0.0, 270.0) },
{  15, make_orientation("ROLL_180_YAW_315",           180.0,   0.0, 315.0) },
{  16, make_orientation("ROLL_90",                     90.0,   0.0,   0.0) },
{  17, make_orientation("ROLL_90_YAW_45",              90.0,   0.0,  45.0) },
{  18, make_orientation("ROLL_90_YAW_90",              90.0,   0.0,  90.0) },
{  19, make_orientation("ROLL_90_YAW_135",             90.0,   0.0, 135.0) },
{  20, make_orientation("ROLL_270",                   270.0,   0.0,   0.0) },
{  21, make_orientation("ROLL_270_YAW_45",            270.0,   0.0,  45.0) },
{  22, make_orientation("ROLL_270_YAW_90",            270.0,   0.0,  90.0) },
{  23, make_orientation("ROLL_270_YAW_135",           270.0,   0.0, 135.0) },
{  24, make_orientation("PITCH_90",                     0.0,  90.0,   0.0) },
{  25, make_orientation("PITCH_270",                    0.0, 270.0,   0.0) },
{  26, make_orientation("PITCH_180_YAW_90",             0.0, 180.0,  90.0) },
{  27, make_orientation("PITCH_180_YAW_270",            0.0, 180.0, 270.0) },
{  28, make_orientation("ROLL_90_PITCH_90",            90.0,  90.0,   0.0) },
{  29, make_orientation("ROLL_180_PITCH_90",          180.0,  90.0,   0.0) },
{  30, make_orientation("ROLL_270_PITCH_90",          270.0,  90.0,   0.0) },
{  31, make_orientation("ROLL_90_PITCH_180",           90.0, 180.0,   0.0) },
{  32, make_orientation("ROLL_270_PITCH_180",         270.0, 180.0,   0.0) },
{  33, make_orientation("ROLL_90_PITCH_270",           90.0, 270.0,   0.0) },
{  34, make_orientation("ROLL_180_PITCH_270",         180.0, 270.0,   0.0) },
{  35, make_orientation("ROLL_270_PITCH_270",         270.0, 270.0,   0.0) },
{  36, make_orientation("ROLL_90_PITCH_180_YAW_90",    90.0, 180.0,  90.0) },
{  37, make_orientation("ROLL_90_YAW_270",             90.0,   0.0, 270.0) },
{  38, make_orientation("ROLL_90_PITCH_68_YAW_293",    90.0,  68.0, 293.0) },
{  39, make_orientation("PITCH_315",                    0.0, 315.0,   0.0) },
{  40, make_orientation("ROLL_90_PITCH_315",           90.0, 315.0,   0.0) },
{ 100, make_orientation("CUSTOM",                       0.0,   0.0,   0.0) },
}};
// [[[end]]] (checksum: 92ae7d7d313456c3645ce7c189d2b6df)
>>>>>>> ed762be1


std::string to_string(MAV_SENSOR_ORIENTATION orientation)
{
<<<<<<< HEAD
  const auto idx = enum_value(orientation);
  if (idx >= sensor_orientations.size()) {
    RCLCPP_ERROR(logger, "SENSOR: wrong orientation index: %d", idx);
    return std::to_string(idx);
  }

  return sensor_orientations[idx].first;
=======
	const auto idx = enum_value(orientation);
	auto it = sensor_orientations.find(idx);

	if (it == sensor_orientations.end()) {
		ROS_ERROR_NAMED("uas", "SENSOR: wrong orientation index: %d", idx);
		return std::to_string(idx);
	}

	return it->second.first;
>>>>>>> ed762be1
}

Eigen::Quaterniond sensor_orientation_matching(MAV_SENSOR_ORIENTATION orientation)
{
<<<<<<< HEAD
  const auto idx = enum_value(orientation);
  if (idx >= sensor_orientations.size()) {
    RCLCPP_ERROR(logger, "SENSOR: wrong orientation index: %d", idx);
    return Eigen::Quaterniond::Identity();
  }

  return sensor_orientations[idx].second;
=======
	const auto idx = enum_value(orientation);
	auto it = sensor_orientations.find(idx);

	if (it == sensor_orientations.end()) {
		ROS_ERROR_NAMED("uas", "SENSOR: wrong orientation index: %d", idx);
		return Eigen::Quaterniond::Identity();
	}

	return it->second.second;
>>>>>>> ed762be1
}

int sensor_orientation_from_str(const std::string & sensor_orientation)
{
<<<<<<< HEAD
  // XXX bsearch

  // 1. try to find by name
  for (size_t idx = 0; idx < sensor_orientations.size(); idx++) {
    if (sensor_orientations[idx].first == sensor_orientation) {
      return idx;
    }
  }

  // 2. try convert integer
  // fallback for old configs that uses numeric orientation.
  try {
    int idx = std::stoi(sensor_orientation, 0, 0);
    if (0 > idx || size_t(idx) > sensor_orientations.size()) {
      RCLCPP_ERROR(logger, "SENSOR: orientation index out of bound: %d", idx);
      return -1;
    } else {
      return idx;
    }
  } catch (std::invalid_argument & ex) {
    // failed
  }

  RCLCPP_ERROR_STREAM(logger, "SENSOR: wrong orientation str: " << sensor_orientation);

  return -1;
=======
	// XXX bsearch

	// 1. try to find by name
	for (const auto& kv : sensor_orientations) {
		if (kv.second.first == sensor_orientation)
			return kv.first;
	}

	// 2. try convert integer
	// fallback for old configs that uses numeric orientation.
	try {
		int idx = std::stoi(sensor_orientation, 0, 0);
		if (0 > idx || sensor_orientations.find(idx) == sensor_orientations.end()) {
			ROS_ERROR_NAMED("uas", "SENSOR: orientation index out of bound: %d", idx);
			return -1;
		}
		else
			return idx;
	}
	catch (std::invalid_argument &ex) {
		// failed
	}

	ROS_ERROR_STREAM_NAMED("uas", "SENSOR: wrong orientation str: " << sensor_orientation);

	return -1;
>>>>>>> ed762be1
}

}       // namespace utils
}       // namespace mavros<|MERGE_RESOLUTION|>--- conflicted
+++ resolved
@@ -14,9 +14,9 @@
  * https://github.com/mavlink/mavros/tree/master/LICENSE.md
  */
 
-<<<<<<< HEAD
 #include <string>
 #include <utility>
+#include <unordered_map>
 
 #include "mavros/utils.hpp"
 #include "mavros/frame_tf.hpp"
@@ -27,16 +27,6 @@
 namespace utils
 {
 
-=======
-#include <unordered_map>
-
-#include <mavros/utils.h>
-#include <mavros/frame_tf.h>
-#include <ros/console.h>
-
-namespace mavros {
-namespace utils {
->>>>>>> ed762be1
 using mavlink::common::MAV_SENSOR_ORIENTATION;
 
 // internal type: name - rotation
@@ -86,175 +76,97 @@
 //             cog.msg(f"Parse Error: {ex}, desc: {desc}")
 //             return cls()
 //
-<<<<<<< HEAD
-// cog.outl(f"static const std::array<const OrientationPair, {len(enum)}> sensor_orientations{{{{")
+// cog.outl(
+//     f"static const std::unordered_map<typename std::underlying_type<{ename}>::type,\n"
+//     f"  const OrientationPair> sensor_orientations{{{{")
 // for k, e in enum:
 //     name_short = e.name[len(pfx2):]
 //     vec = Vector3.parse_rpy(e.description)
-//     cog.outl(
-//         f"""/* {k:>2} */ make_orientation"""
-//         f"""("{name_short}", {vec.Roll}, {vec.Pitch}, {vec.Yaw}),""")
+//     cog.outl(f"""  {{{k}, make_orientation("{name_short}", {vec.Roll}, {vec.Pitch}, {vec.Yaw})}},""")
 //
 // cog.outl("}};")
 // ]]]
-static const std::array<const OrientationPair, 42> sensor_orientations{{
-/*  0 */ make_orientation("NONE", 0.0, 0.0, 0.0),
-/*  1 */ make_orientation("YAW_45", 0.0, 0.0, 45.0),
-/*  2 */ make_orientation("YAW_90", 0.0, 0.0, 90.0),
-/*  3 */ make_orientation("YAW_135", 0.0, 0.0, 135.0),
-/*  4 */ make_orientation("YAW_180", 0.0, 0.0, 180.0),
-/*  5 */ make_orientation("YAW_225", 0.0, 0.0, 225.0),
-/*  6 */ make_orientation("YAW_270", 0.0, 0.0, 270.0),
-/*  7 */ make_orientation("YAW_315", 0.0, 0.0, 315.0),
-/*  8 */ make_orientation("ROLL_180", 180.0, 0.0, 0.0),
-/*  9 */ make_orientation("ROLL_180_YAW_45", 180.0, 0.0, 45.0),
-/* 10 */ make_orientation("ROLL_180_YAW_90", 180.0, 0.0, 90.0),
-/* 11 */ make_orientation("ROLL_180_YAW_135", 180.0, 0.0, 135.0),
-/* 12 */ make_orientation("PITCH_180", 0.0, 180.0, 0.0),
-/* 13 */ make_orientation("ROLL_180_YAW_225", 180.0, 0.0, 225.0),
-/* 14 */ make_orientation("ROLL_180_YAW_270", 180.0, 0.0, 270.0),
-/* 15 */ make_orientation("ROLL_180_YAW_315", 180.0, 0.0, 315.0),
-/* 16 */ make_orientation("ROLL_90", 90.0, 0.0, 0.0),
-/* 17 */ make_orientation("ROLL_90_YAW_45", 90.0, 0.0, 45.0),
-/* 18 */ make_orientation("ROLL_90_YAW_90", 90.0, 0.0, 90.0),
-/* 19 */ make_orientation("ROLL_90_YAW_135", 90.0, 0.0, 135.0),
-/* 20 */ make_orientation("ROLL_270", 270.0, 0.0, 0.0),
-/* 21 */ make_orientation("ROLL_270_YAW_45", 270.0, 0.0, 45.0),
-/* 22 */ make_orientation("ROLL_270_YAW_90", 270.0, 0.0, 90.0),
-/* 23 */ make_orientation("ROLL_270_YAW_135", 270.0, 0.0, 135.0),
-/* 24 */ make_orientation("PITCH_90", 0.0, 90.0, 0.0),
-/* 25 */ make_orientation("PITCH_270", 0.0, 270.0, 0.0),
-/* 26 */ make_orientation("PITCH_180_YAW_90", 0.0, 180.0, 90.0),
-/* 27 */ make_orientation("PITCH_180_YAW_270", 0.0, 180.0, 270.0),
-/* 28 */ make_orientation("ROLL_90_PITCH_90", 90.0, 90.0, 0.0),
-/* 29 */ make_orientation("ROLL_180_PITCH_90", 180.0, 90.0, 0.0),
-/* 30 */ make_orientation("ROLL_270_PITCH_90", 270.0, 90.0, 0.0),
-/* 31 */ make_orientation("ROLL_90_PITCH_180", 90.0, 180.0, 0.0),
-/* 32 */ make_orientation("ROLL_270_PITCH_180", 270.0, 180.0, 0.0),
-/* 33 */ make_orientation("ROLL_90_PITCH_270", 90.0, 270.0, 0.0),
-/* 34 */ make_orientation("ROLL_180_PITCH_270", 180.0, 270.0, 0.0),
-/* 35 */ make_orientation("ROLL_270_PITCH_270", 270.0, 270.0, 0.0),
-/* 36 */ make_orientation("ROLL_90_PITCH_180_YAW_90", 90.0, 180.0, 90.0),
-/* 37 */ make_orientation("ROLL_90_YAW_270", 90.0, 0.0, 270.0),
-/* 38 */ make_orientation("ROLL_90_PITCH_68_YAW_293", 90.0, 68.0, 293.0),
-/* 39 */ make_orientation("PITCH_315", 0.0, 315.0, 0.0),
-/* 40 */ make_orientation("ROLL_90_PITCH_315", 90.0, 315.0, 0.0),
-/* 100 */ make_orientation("CUSTOM", 0.0, 0.0, 0.0),
+static const std::unordered_map<typename std::underlying_type<MAV_SENSOR_ORIENTATION>::type,
+  const OrientationPair> sensor_orientations{{
+  {0, make_orientation("NONE", 0.0, 0.0, 0.0)},
+  {1, make_orientation("YAW_45", 0.0, 0.0, 45.0)},
+  {2, make_orientation("YAW_90", 0.0, 0.0, 90.0)},
+  {3, make_orientation("YAW_135", 0.0, 0.0, 135.0)},
+  {4, make_orientation("YAW_180", 0.0, 0.0, 180.0)},
+  {5, make_orientation("YAW_225", 0.0, 0.0, 225.0)},
+  {6, make_orientation("YAW_270", 0.0, 0.0, 270.0)},
+  {7, make_orientation("YAW_315", 0.0, 0.0, 315.0)},
+  {8, make_orientation("ROLL_180", 180.0, 0.0, 0.0)},
+  {9, make_orientation("ROLL_180_YAW_45", 180.0, 0.0, 45.0)},
+  {10, make_orientation("ROLL_180_YAW_90", 180.0, 0.0, 90.0)},
+  {11, make_orientation("ROLL_180_YAW_135", 180.0, 0.0, 135.0)},
+  {12, make_orientation("PITCH_180", 0.0, 180.0, 0.0)},
+  {13, make_orientation("ROLL_180_YAW_225", 180.0, 0.0, 225.0)},
+  {14, make_orientation("ROLL_180_YAW_270", 180.0, 0.0, 270.0)},
+  {15, make_orientation("ROLL_180_YAW_315", 180.0, 0.0, 315.0)},
+  {16, make_orientation("ROLL_90", 90.0, 0.0, 0.0)},
+  {17, make_orientation("ROLL_90_YAW_45", 90.0, 0.0, 45.0)},
+  {18, make_orientation("ROLL_90_YAW_90", 90.0, 0.0, 90.0)},
+  {19, make_orientation("ROLL_90_YAW_135", 90.0, 0.0, 135.0)},
+  {20, make_orientation("ROLL_270", 270.0, 0.0, 0.0)},
+  {21, make_orientation("ROLL_270_YAW_45", 270.0, 0.0, 45.0)},
+  {22, make_orientation("ROLL_270_YAW_90", 270.0, 0.0, 90.0)},
+  {23, make_orientation("ROLL_270_YAW_135", 270.0, 0.0, 135.0)},
+  {24, make_orientation("PITCH_90", 0.0, 90.0, 0.0)},
+  {25, make_orientation("PITCH_270", 0.0, 270.0, 0.0)},
+  {26, make_orientation("PITCH_180_YAW_90", 0.0, 180.0, 90.0)},
+  {27, make_orientation("PITCH_180_YAW_270", 0.0, 180.0, 270.0)},
+  {28, make_orientation("ROLL_90_PITCH_90", 90.0, 90.0, 0.0)},
+  {29, make_orientation("ROLL_180_PITCH_90", 180.0, 90.0, 0.0)},
+  {30, make_orientation("ROLL_270_PITCH_90", 270.0, 90.0, 0.0)},
+  {31, make_orientation("ROLL_90_PITCH_180", 90.0, 180.0, 0.0)},
+  {32, make_orientation("ROLL_270_PITCH_180", 270.0, 180.0, 0.0)},
+  {33, make_orientation("ROLL_90_PITCH_270", 90.0, 270.0, 0.0)},
+  {34, make_orientation("ROLL_180_PITCH_270", 180.0, 270.0, 0.0)},
+  {35, make_orientation("ROLL_270_PITCH_270", 270.0, 270.0, 0.0)},
+  {36, make_orientation("ROLL_90_PITCH_180_YAW_90", 90.0, 180.0, 90.0)},
+  {37, make_orientation("ROLL_90_YAW_270", 90.0, 0.0, 270.0)},
+  {38, make_orientation("ROLL_90_PITCH_68_YAW_293", 90.0, 68.0, 293.0)},
+  {39, make_orientation("PITCH_315", 0.0, 315.0, 0.0)},
+  {40, make_orientation("ROLL_90_PITCH_315", 90.0, 315.0, 0.0)},
+  {100, make_orientation("CUSTOM", 0.0, 0.0, 0.0)},
 }};
-// [[[end]]] (checksum: 2ed537a9279bb6a3992df43e225bbeb7)
-=======
-// cog.outl(f"static const std::unordered_map<typename std::underlying_type<{ename}>::type, const OrientationPair> sensor_orientations{{{{")
-// for k, e in enum:
-//     name_short = e.name[len(pfx2):]
-//     vec = Vector3.parse_rpy(e.description)
-//     whitespace = ' ' * (27 - len(name_short))
-//     cog.outl(f"""{{ {k:>3}, make_orientation("{name_short}",{whitespace}{vec.Roll:>5}, {vec.Pitch:>5}, {vec.Yaw:>5}) }},""")
-//
-// cog.outl("}};")
-// ]]]
-static const std::unordered_map<typename std::underlying_type<MAV_SENSOR_ORIENTATION>::type, const OrientationPair> sensor_orientations{{
-{   0, make_orientation("NONE",                         0.0,   0.0,   0.0) },
-{   1, make_orientation("YAW_45",                       0.0,   0.0,  45.0) },
-{   2, make_orientation("YAW_90",                       0.0,   0.0,  90.0) },
-{   3, make_orientation("YAW_135",                      0.0,   0.0, 135.0) },
-{   4, make_orientation("YAW_180",                      0.0,   0.0, 180.0) },
-{   5, make_orientation("YAW_225",                      0.0,   0.0, 225.0) },
-{   6, make_orientation("YAW_270",                      0.0,   0.0, 270.0) },
-{   7, make_orientation("YAW_315",                      0.0,   0.0, 315.0) },
-{   8, make_orientation("ROLL_180",                   180.0,   0.0,   0.0) },
-{   9, make_orientation("ROLL_180_YAW_45",            180.0,   0.0,  45.0) },
-{  10, make_orientation("ROLL_180_YAW_90",            180.0,   0.0,  90.0) },
-{  11, make_orientation("ROLL_180_YAW_135",           180.0,   0.0, 135.0) },
-{  12, make_orientation("PITCH_180",                    0.0, 180.0,   0.0) },
-{  13, make_orientation("ROLL_180_YAW_225",           180.0,   0.0, 225.0) },
-{  14, make_orientation("ROLL_180_YAW_270",           180.0,   0.0, 270.0) },
-{  15, make_orientation("ROLL_180_YAW_315",           180.0,   0.0, 315.0) },
-{  16, make_orientation("ROLL_90",                     90.0,   0.0,   0.0) },
-{  17, make_orientation("ROLL_90_YAW_45",              90.0,   0.0,  45.0) },
-{  18, make_orientation("ROLL_90_YAW_90",              90.0,   0.0,  90.0) },
-{  19, make_orientation("ROLL_90_YAW_135",             90.0,   0.0, 135.0) },
-{  20, make_orientation("ROLL_270",                   270.0,   0.0,   0.0) },
-{  21, make_orientation("ROLL_270_YAW_45",            270.0,   0.0,  45.0) },
-{  22, make_orientation("ROLL_270_YAW_90",            270.0,   0.0,  90.0) },
-{  23, make_orientation("ROLL_270_YAW_135",           270.0,   0.0, 135.0) },
-{  24, make_orientation("PITCH_90",                     0.0,  90.0,   0.0) },
-{  25, make_orientation("PITCH_270",                    0.0, 270.0,   0.0) },
-{  26, make_orientation("PITCH_180_YAW_90",             0.0, 180.0,  90.0) },
-{  27, make_orientation("PITCH_180_YAW_270",            0.0, 180.0, 270.0) },
-{  28, make_orientation("ROLL_90_PITCH_90",            90.0,  90.0,   0.0) },
-{  29, make_orientation("ROLL_180_PITCH_90",          180.0,  90.0,   0.0) },
-{  30, make_orientation("ROLL_270_PITCH_90",          270.0,  90.0,   0.0) },
-{  31, make_orientation("ROLL_90_PITCH_180",           90.0, 180.0,   0.0) },
-{  32, make_orientation("ROLL_270_PITCH_180",         270.0, 180.0,   0.0) },
-{  33, make_orientation("ROLL_90_PITCH_270",           90.0, 270.0,   0.0) },
-{  34, make_orientation("ROLL_180_PITCH_270",         180.0, 270.0,   0.0) },
-{  35, make_orientation("ROLL_270_PITCH_270",         270.0, 270.0,   0.0) },
-{  36, make_orientation("ROLL_90_PITCH_180_YAW_90",    90.0, 180.0,  90.0) },
-{  37, make_orientation("ROLL_90_YAW_270",             90.0,   0.0, 270.0) },
-{  38, make_orientation("ROLL_90_PITCH_68_YAW_293",    90.0,  68.0, 293.0) },
-{  39, make_orientation("PITCH_315",                    0.0, 315.0,   0.0) },
-{  40, make_orientation("ROLL_90_PITCH_315",           90.0, 315.0,   0.0) },
-{ 100, make_orientation("CUSTOM",                       0.0,   0.0,   0.0) },
-}};
-// [[[end]]] (checksum: 92ae7d7d313456c3645ce7c189d2b6df)
->>>>>>> ed762be1
-
+// [[[end]]] (checksum: ddb7b21315b0f0636d264ad2d6b3856e)
 
 std::string to_string(MAV_SENSOR_ORIENTATION orientation)
 {
-<<<<<<< HEAD
   const auto idx = enum_value(orientation);
-  if (idx >= sensor_orientations.size()) {
+  auto it = sensor_orientations.find(idx);
+
+  if (it == sensor_orientations.end()) {
     RCLCPP_ERROR(logger, "SENSOR: wrong orientation index: %d", idx);
     return std::to_string(idx);
   }
 
-  return sensor_orientations[idx].first;
-=======
-	const auto idx = enum_value(orientation);
-	auto it = sensor_orientations.find(idx);
-
-	if (it == sensor_orientations.end()) {
-		ROS_ERROR_NAMED("uas", "SENSOR: wrong orientation index: %d", idx);
-		return std::to_string(idx);
-	}
-
-	return it->second.first;
->>>>>>> ed762be1
+  return it->second.first;
 }
 
 Eigen::Quaterniond sensor_orientation_matching(MAV_SENSOR_ORIENTATION orientation)
 {
-<<<<<<< HEAD
   const auto idx = enum_value(orientation);
-  if (idx >= sensor_orientations.size()) {
+  auto it = sensor_orientations.find(idx);
+
+  if (it == sensor_orientations.end()) {
     RCLCPP_ERROR(logger, "SENSOR: wrong orientation index: %d", idx);
     return Eigen::Quaterniond::Identity();
   }
 
-  return sensor_orientations[idx].second;
-=======
-	const auto idx = enum_value(orientation);
-	auto it = sensor_orientations.find(idx);
-
-	if (it == sensor_orientations.end()) {
-		ROS_ERROR_NAMED("uas", "SENSOR: wrong orientation index: %d", idx);
-		return Eigen::Quaterniond::Identity();
-	}
-
-	return it->second.second;
->>>>>>> ed762be1
+  return it->second.second;
 }
 
 int sensor_orientation_from_str(const std::string & sensor_orientation)
 {
-<<<<<<< HEAD
   // XXX bsearch
 
   // 1. try to find by name
-  for (size_t idx = 0; idx < sensor_orientations.size(); idx++) {
-    if (sensor_orientations[idx].first == sensor_orientation) {
-      return idx;
+  for (const auto & kv : sensor_orientations) {
+    if (kv.second.first == sensor_orientation) {
+      return kv.first;
     }
   }
 
@@ -262,7 +174,7 @@
   // fallback for old configs that uses numeric orientation.
   try {
     int idx = std::stoi(sensor_orientation, 0, 0);
-    if (0 > idx || size_t(idx) > sensor_orientations.size()) {
+    if (0 > idx || sensor_orientations.find(idx) == sensor_orientations.end()) {
       RCLCPP_ERROR(logger, "SENSOR: orientation index out of bound: %d", idx);
       return -1;
     } else {
@@ -275,34 +187,6 @@
   RCLCPP_ERROR_STREAM(logger, "SENSOR: wrong orientation str: " << sensor_orientation);
 
   return -1;
-=======
-	// XXX bsearch
-
-	// 1. try to find by name
-	for (const auto& kv : sensor_orientations) {
-		if (kv.second.first == sensor_orientation)
-			return kv.first;
-	}
-
-	// 2. try convert integer
-	// fallback for old configs that uses numeric orientation.
-	try {
-		int idx = std::stoi(sensor_orientation, 0, 0);
-		if (0 > idx || sensor_orientations.find(idx) == sensor_orientations.end()) {
-			ROS_ERROR_NAMED("uas", "SENSOR: orientation index out of bound: %d", idx);
-			return -1;
-		}
-		else
-			return idx;
-	}
-	catch (std::invalid_argument &ex) {
-		// failed
-	}
-
-	ROS_ERROR_STREAM_NAMED("uas", "SENSOR: wrong orientation str: " << sensor_orientation);
-
-	return -1;
->>>>>>> ed762be1
 }
 
 }       // namespace utils
